#!/usr/bin/env python
"""
PyVSim part2.1
Copyright 2013 Ricardo Entz

Licensed under the Apache License, Version 2.0 (the "License");
you may not use this file except in compliance with the License.
You may obtain a copy of the License at

    http://www.apache.org/licenses/LICENSE-2.0

Unless required by applicable law or agreed to in writing, software
distributed under the License is distributed on an "AS IS" BASIS,
WITHOUT WARRANTIES OR CONDITIONS OF ANY KIND, either express or implied.
See the License for the specific language governing permissions and
limitations under the License.
"""

if __name__=="__main__":
    """
    This is a demo run of PyVSim, using the classes that were already 
    implemented. 
    
    Usage: python demo.py
    """
    import Core
    import System
    import Utils
    import numpy as np
    
    # Creation of some simulation elements. 
    part        = Core.Volume() # Hexahedrons, usually initialized as cubes
    part2       = Core.Volume()
    bundle      = Core.RayBundle() # A container of rays
    assembly    = Core.Assembly()  # A container of parts
    
    # All parts must be contained in a "main" assembly. Assemblies can contain
    # sub-assemblies, no problem though
    assembly.insert(part)
    assembly.insert(bundle)
    assembly.insert(part2)
    
    # Let's create points to degenerate the hexahedron into a prism-like
    points = [[0,0,0],
              [0.001,0,0],
              [1,1,0],
              [0,1,0],
              [0,0,1],
              [0.001,0,1],
              [1,1,1],
              [0,1,1]]
    part.points = np.array(points)
    part.clearData()
    
    # Let's create some rays to do raytracing
    nrays = 200
    # The origin of the bundle is the natural place for rays to start,
    # if you specify otherwise, no problem
    bundle.translate(np.array([0.3,1.2,0.5]) - bundle.origin)
    # This defines the maximum raytracing distance we want
    bundle.maximumRayTrace = 5
    bundle.stepRayTrace    = 2
    # This creates a vector pointing to the prism
    vec = [0.55-0.3,1-1.2,0]
    vec = Utils.normalize(np.array(vec))
    vec = np.tile(vec, (nrays,1))
    # And here a list of wavelengths spanning a little more than the 
    # visible range
    wavelength = np.linspace(360e-9,800e-9,nrays)
    
    # Let's ask for the bundle to initialize the rays
    # Note the "None", it means that the rays start from the bundle origin
    bundle.insert(vec, None, wavelength)
    
    # These coefficients are used in the sellmeier equation
    # (this makes the index of refraction vary with wavelength)
    # 
    # The coefficients here are for BK7 crown glass, try playing around
    part.sellmeierCoeffs      = np.array([[1.03961212, 6.00069867e-15],
                                          [0.23179234, 2.00179144e-14],
                                          [1.01046945, 1.03560653e-10]])
    
    # Let's position the other cube at a more interesting position...
    part2.translate(np.array([1,0,0.5]))
    part2.indexOfRefraction = 1.666
    part2.rotate(np.pi/6, part2.x)
    
    # Not let's trace
    print "Tracing ray bundle"
    print "Pre allocated steps : ", bundle.preAllocatedSteps
    print "Step ray trace      : ", bundle.stepRayTrace
    tic = Utils.Tictoc()
    tic.tic()
    # The bundle knows where to trace because it is in the same
    # assembly as all the other components, do you get now why 
    # every part has to be inserted at the same assembly?
    bundle.trace()
    tic.toc()
    print "Number of steps     : ", bundle.steps
       
    # Now we ask for a plotter object
    # if you want to have some fun, try: System.plot(assembly,mode="mpl")
    System.plot(assembly)
    
    # Demonstrating how to save and load the simulation
<<<<<<< HEAD
    sv = System.JSONSaver()
    assembly.acceptVisitor(sv)
    sv.dump("test.dat")
    
    ambient = System.JSONLoader("test.dat")
=======
    # If you need human-readable output, use:
    # System.save(assembly, "test.dat", mode = "json")
    System.save(assembly, "test.dat")
    
    ambient = System.load("test.dat")
>>>>>>> 45c7221c

    System.plot(ambient)<|MERGE_RESOLUTION|>--- conflicted
+++ resolved
@@ -1,120 +1,112 @@
-#!/usr/bin/env python
-"""
-PyVSim part2.1
-Copyright 2013 Ricardo Entz
-
-Licensed under the Apache License, Version 2.0 (the "License");
-you may not use this file except in compliance with the License.
-You may obtain a copy of the License at
-
-    http://www.apache.org/licenses/LICENSE-2.0
-
-Unless required by applicable law or agreed to in writing, software
-distributed under the License is distributed on an "AS IS" BASIS,
-WITHOUT WARRANTIES OR CONDITIONS OF ANY KIND, either express or implied.
-See the License for the specific language governing permissions and
-limitations under the License.
-"""
-
-if __name__=="__main__":
-    """
-    This is a demo run of PyVSim, using the classes that were already 
-    implemented. 
-    
-    Usage: python demo.py
-    """
-    import Core
-    import System
-    import Utils
-    import numpy as np
-    
-    # Creation of some simulation elements. 
-    part        = Core.Volume() # Hexahedrons, usually initialized as cubes
-    part2       = Core.Volume()
-    bundle      = Core.RayBundle() # A container of rays
-    assembly    = Core.Assembly()  # A container of parts
-    
-    # All parts must be contained in a "main" assembly. Assemblies can contain
-    # sub-assemblies, no problem though
-    assembly.insert(part)
-    assembly.insert(bundle)
-    assembly.insert(part2)
-    
-    # Let's create points to degenerate the hexahedron into a prism-like
-    points = [[0,0,0],
-              [0.001,0,0],
-              [1,1,0],
-              [0,1,0],
-              [0,0,1],
-              [0.001,0,1],
-              [1,1,1],
-              [0,1,1]]
-    part.points = np.array(points)
-    part.clearData()
-    
-    # Let's create some rays to do raytracing
-    nrays = 200
-    # The origin of the bundle is the natural place for rays to start,
-    # if you specify otherwise, no problem
-    bundle.translate(np.array([0.3,1.2,0.5]) - bundle.origin)
-    # This defines the maximum raytracing distance we want
-    bundle.maximumRayTrace = 5
-    bundle.stepRayTrace    = 2
-    # This creates a vector pointing to the prism
-    vec = [0.55-0.3,1-1.2,0]
-    vec = Utils.normalize(np.array(vec))
-    vec = np.tile(vec, (nrays,1))
-    # And here a list of wavelengths spanning a little more than the 
-    # visible range
-    wavelength = np.linspace(360e-9,800e-9,nrays)
-    
-    # Let's ask for the bundle to initialize the rays
-    # Note the "None", it means that the rays start from the bundle origin
-    bundle.insert(vec, None, wavelength)
-    
-    # These coefficients are used in the sellmeier equation
-    # (this makes the index of refraction vary with wavelength)
-    # 
-    # The coefficients here are for BK7 crown glass, try playing around
-    part.sellmeierCoeffs      = np.array([[1.03961212, 6.00069867e-15],
-                                          [0.23179234, 2.00179144e-14],
-                                          [1.01046945, 1.03560653e-10]])
-    
-    # Let's position the other cube at a more interesting position...
-    part2.translate(np.array([1,0,0.5]))
-    part2.indexOfRefraction = 1.666
-    part2.rotate(np.pi/6, part2.x)
-    
-    # Not let's trace
-    print "Tracing ray bundle"
-    print "Pre allocated steps : ", bundle.preAllocatedSteps
-    print "Step ray trace      : ", bundle.stepRayTrace
-    tic = Utils.Tictoc()
-    tic.tic()
-    # The bundle knows where to trace because it is in the same
-    # assembly as all the other components, do you get now why 
-    # every part has to be inserted at the same assembly?
-    bundle.trace()
-    tic.toc()
-    print "Number of steps     : ", bundle.steps
-       
-    # Now we ask for a plotter object
-    # if you want to have some fun, try: System.plot(assembly,mode="mpl")
-    System.plot(assembly)
-    
-    # Demonstrating how to save and load the simulation
-<<<<<<< HEAD
-    sv = System.JSONSaver()
-    assembly.acceptVisitor(sv)
-    sv.dump("test.dat")
-    
-    ambient = System.JSONLoader("test.dat")
-=======
-    # If you need human-readable output, use:
-    # System.save(assembly, "test.dat", mode = "json")
-    System.save(assembly, "test.dat")
-    
-    ambient = System.load("test.dat")
->>>>>>> 45c7221c
-
+#!/usr/bin/env python
+"""
+PyVSim part2.1
+Copyright 2013 Ricardo Entz
+
+Licensed under the Apache License, Version 2.0 (the "License");
+you may not use this file except in compliance with the License.
+You may obtain a copy of the License at
+
+    http://www.apache.org/licenses/LICENSE-2.0
+
+Unless required by applicable law or agreed to in writing, software
+distributed under the License is distributed on an "AS IS" BASIS,
+WITHOUT WARRANTIES OR CONDITIONS OF ANY KIND, either express or implied.
+See the License for the specific language governing permissions and
+limitations under the License.
+"""
+
+if __name__=="__main__":
+    """
+    This is a demo run of PyVSim, using the classes that were already 
+    implemented. 
+    
+    Usage: python demo.py
+    """
+    import Core
+    import System
+    import Utils
+    import numpy as np
+    
+    # Creation of some simulation elements. 
+    part        = Core.Volume() # Hexahedrons, usually initialized as cubes
+    part2       = Core.Volume()
+    bundle      = Core.RayBundle() # A container of rays
+    assembly    = Core.Assembly()  # A container of parts
+    
+    # All parts must be contained in a "main" assembly. Assemblies can contain
+    # sub-assemblies, no problem though
+    assembly.insert(part)
+    assembly.insert(bundle)
+    assembly.insert(part2)
+    
+    # Let's create points to degenerate the hexahedron into a prism-like
+    points = [[0,0,0],
+              [0.001,0,0],
+              [1,1,0],
+              [0,1,0],
+              [0,0,1],
+              [0.001,0,1],
+              [1,1,1],
+              [0,1,1]]
+    part.points = np.array(points)
+    part.clearData()
+    
+    # Let's create some rays to do raytracing
+    nrays = 200
+    # The origin of the bundle is the natural place for rays to start,
+    # if you specify otherwise, no problem
+    bundle.translate(np.array([0.3,1.2,0.5]) - bundle.origin)
+    # This defines the maximum raytracing distance we want
+    bundle.maximumRayTrace = 5
+    bundle.stepRayTrace    = 2
+    # This creates a vector pointing to the prism
+    vec = [0.55-0.3,1-1.2,0]
+    vec = Utils.normalize(np.array(vec))
+    vec = np.tile(vec, (nrays,1))
+    # And here a list of wavelengths spanning a little more than the 
+    # visible range
+    wavelength = np.linspace(360e-9,800e-9,nrays)
+    
+    # Let's ask for the bundle to initialize the rays
+    # Note the "None", it means that the rays start from the bundle origin
+    bundle.insert(vec, None, wavelength)
+    
+    # These coefficients are used in the sellmeier equation
+    # (this makes the index of refraction vary with wavelength)
+    # 
+    # The coefficients here are for BK7 crown glass, try playing around
+    part.sellmeierCoeffs      = np.array([[1.03961212, 6.00069867e-15],
+                                          [0.23179234, 2.00179144e-14],
+                                          [1.01046945, 1.03560653e-10]])
+    
+    # Let's position the other cube at a more interesting position...
+    part2.translate(np.array([1,0,0.5]))
+    part2.indexOfRefraction = 1.666
+    part2.rotate(np.pi/6, part2.x)
+    
+    # Not let's trace
+    print "Tracing ray bundle"
+    print "Pre allocated steps : ", bundle.preAllocatedSteps
+    print "Step ray trace      : ", bundle.stepRayTrace
+    tic = Utils.Tictoc()
+    tic.tic()
+    # The bundle knows where to trace because it is in the same
+    # assembly as all the other components, do you get now why 
+    # every part has to be inserted at the same assembly?
+    bundle.trace()
+    tic.toc()
+    print "Number of steps     : ", bundle.steps
+       
+    # Now we ask for a plotter object
+    # if you want to have some fun, try: System.plot(assembly,mode="mpl")
+    System.plot(assembly)
+    
+    # Demonstrating how to save and load the simulation
+    # If you need human-readable output, use:
+    # System.save(assembly, "test.dat", mode = "json")
+    System.save(assembly, "test.dat")
+    
+    ambient = System.load("test.dat")
+
     System.plot(ambient)